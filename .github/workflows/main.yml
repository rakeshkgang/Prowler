--- conflicted
+++ resolved
@@ -99,19 +99,19 @@
         run: |
           echo "Starting Prowler Scan"
           for ACCOUNTID in $ACCOUNT_ID; do
-<<<<<<< HEAD
+
             echo "Assessing AWS Account: $ACCOUNTID"
             ./prowler_scan.sh \
               --role $ROLE_ARN \
               --output-directory /home/runner/work/prowler/prowler/output \
               --output-modes html csv json-asff \
               --s3-bucket $S3_BUCKET
-=======
+
           {
             echo $ACCOUNTID
             prowler aws --role arn:aws:iam::$ACCOUNTID:role/ProwlerExecRole --output-formats csv json-asff html
           }
->>>>>>> 5846efb8
+
           done
 
       - name: List Prowler Output
